package notarize

import (
	"bytes"
	"context"
	"fmt"
	"io"
	"os/exec"
	"path/filepath"

	"github.com/hashicorp/go-hclog"
	"howett.net/plist"
)

// upload submits the file for notarization and returns the request UUID
// or an error.
func upload(ctx context.Context, opts *Options) (string, error) {
	logger := opts.Logger
	if logger == nil {
		logger = hclog.NewNullLogger()
	}

	// Build our command
	var cmd exec.Cmd
	if opts.BaseCmd != nil {
		cmd = *opts.BaseCmd
	}

	// We only set the path if it isn't set. This lets the options set the
	// path to the codesigning binary that we use.
	if cmd.Path == "" {
		path, err := exec.LookPath("xcrun")
		if err != nil {
			return "", err
		}
		cmd.Path = path
	}

	cmd.Args = []string{
		filepath.Base(cmd.Path),
<<<<<<< HEAD
		"altool",
		"--notarize-app",
		"--primary-bundle-id", opts.BundleId,
	}

	auth, err := opts.AuthArgs()
	if err != nil {
		return "", err
	}
	cmd.Args = append(cmd.Args, auth...)

	if opts.Provider != "" {
		cmd.Args = append(cmd.Args,
			"--asc-provider", opts.Provider,
		)
	}

	cmd.Args = append(cmd.Args,
		"-f", opts.File,
		"--output-format", "xml",
	)

=======
		"notarytool",
		"submit", opts.File,
		"--apple-id", opts.DeveloperId,
		"--password", opts.Password,
		"--team-id", opts.Provider,
		"--output-format", "plist",
	}

>>>>>>> 2d4f161c
	// We store all output in out for logging and in case there is an error
	var out, combined bytes.Buffer
	cmd.Stdout = io.MultiWriter(&out, &combined)
	cmd.Stderr = &combined

	// Log what we're going to execute
	logger.Info("submitting file for notarization",
		"file", opts.File,
		"command_path", cmd.Path,
		"command_args", cmd.Args,
	)

	// Execute
	err = cmd.Run()

	// Log the result
	logger.Info("notarization submission complete",
		"output", out.String(),
		"err", err,
	)

	// If we have any output, try to decode that since even in the case of
	// an error it will output some information.
	var result uploadResult
	if out.Len() > 0 {
		if _, perr := plist.Unmarshal(out.Bytes(), &result); perr != nil {
			return "", fmt.Errorf("failed to decode notarization submission output: %w", perr)
		}
	}

	// Now we check the error for actually running the process
	if err != nil {
		return "", fmt.Errorf("error submitting for notarization:\n\n%s", combined.String())
	}

	// We should have a request UUID set at this point since we checked for errors
	if result.RequestUUID == "" {
		return "", fmt.Errorf(
			"notarization appeared to succeed, but we failed at parsing " +
				"the request UUID. Please enable logging, try again, and report " +
				"this as a bug.")
	}

	logger.Info("notarization request submitted", "request_id", result.RequestUUID)
	return result.RequestUUID, nil

}

// uploadResult is the plist structure when the upload succeeds
type uploadResult struct {
	// Upload is non-nil if there is a successful upload
	RequestUUID string `plist:"id"`
}<|MERGE_RESOLUTION|>--- conflicted
+++ resolved
@@ -38,10 +38,10 @@
 
 	cmd.Args = []string{
 		filepath.Base(cmd.Path),
-<<<<<<< HEAD
-		"altool",
-		"--notarize-app",
-		"--primary-bundle-id", opts.BundleId,
+		"notarytool",
+		"submit", opts.File,
+		"--team-id", opts.Provider,
+		"--output-format", "plist",
 	}
 
 	auth, err := opts.AuthArgs()
@@ -50,27 +50,6 @@
 	}
 	cmd.Args = append(cmd.Args, auth...)
 
-	if opts.Provider != "" {
-		cmd.Args = append(cmd.Args,
-			"--asc-provider", opts.Provider,
-		)
-	}
-
-	cmd.Args = append(cmd.Args,
-		"-f", opts.File,
-		"--output-format", "xml",
-	)
-
-=======
-		"notarytool",
-		"submit", opts.File,
-		"--apple-id", opts.DeveloperId,
-		"--password", opts.Password,
-		"--team-id", opts.Provider,
-		"--output-format", "plist",
-	}
-
->>>>>>> 2d4f161c
 	// We store all output in out for logging and in case there is an error
 	var out, combined bytes.Buffer
 	cmd.Stdout = io.MultiWriter(&out, &combined)
@@ -111,7 +90,7 @@
 		return "", fmt.Errorf(
 			"notarization appeared to succeed, but we failed at parsing " +
 				"the request UUID. Please enable logging, try again, and report " +
-				"this as a bug.")
+				"this as a bug")
 	}
 
 	logger.Info("notarization request submitted", "request_id", result.RequestUUID)
